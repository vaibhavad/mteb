--- conflicted
+++ resolved
@@ -3,12 +3,9 @@
 import datasets
 
 from beir import util
-<<<<<<< HEAD
-USE_BEIR_DEVELOPMENT = False
-=======
 
 
->>>>>>> 75d04498
+USE_BEIR_DEVELOPMENT = False
 try:
     from beir.datasets.data_loader_hf import HFDataLoader as BeirDataLoader
     USE_BEIR_DEVELOPMENT = True
